using System;

namespace RollbarDotNet
{
    public class RollbarConfig
    {
        public RollbarConfig() : this("")
        {
        }

        public RollbarConfig(string accessToken)
        {
            AccessToken = accessToken;
            Environment = "production";
            Enabled = true;
            LogLevel = ErrorLevel.Debug;
            ScrubFields = new[] { "passwd", "password", "secret", "confirm_password", "password_confirmation" };
            EndPoint = "https://api.rollbar.com/api/1/";
            ProxyAddress = null;
        }

        public string AccessToken { get; set; }

        public string EndPoint { get; set; }

        public string[] ScrubFields { get; set; }

        public ErrorLevel? LogLevel { get; set; }

        public bool? Enabled { get; set; }

        public string Environment { get; set; }

        public Action<Payload> Transform { get; set; }

        public Server Server { get; set; }
<<<<<<< HEAD
=======

        public string ProxyAddress { get; set; }
>>>>>>> 9fcd4587
    }
}<|MERGE_RESOLUTION|>--- conflicted
+++ resolved
@@ -34,10 +34,7 @@
         public Action<Payload> Transform { get; set; }
 
         public Server Server { get; set; }
-<<<<<<< HEAD
-=======
 
         public string ProxyAddress { get; set; }
->>>>>>> 9fcd4587
     }
 }